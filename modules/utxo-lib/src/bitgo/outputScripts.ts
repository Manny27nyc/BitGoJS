import * as assert from 'assert';
import * as bitcoinjs from 'bitcoinjs-lib';
import { OP_CHECKSIGVERIFY } from 'bitcoin-ops';

export const scriptTypes2Of3 = ['p2sh', 'p2shP2wsh', 'p2wsh', 'p2tr'] as const;
export type ScriptType2Of3 = typeof scriptTypes2Of3[number];

export function isScriptType2Of3(t: string): t is ScriptType2Of3 {
  return scriptTypes2Of3.includes(t as ScriptType2Of3);
}

export type SpendableScript = {
  scriptPubKey: Buffer;
  redeemScript?: Buffer;
  witnessScript?: Buffer;
  /** A triplet of control blocks for the user+bitgo, user+backup, and backup+bitgo scripts in that order. */
  controlBlocks?: [userBitGoScript: Buffer, userBackupScript: Buffer, backupBitGoScript: Buffer];
};

/**
 * Return scripts for 2-of-3 multisig output
 * @param pubkeys - the key array for multisig
 * @param scriptType
 * @returns {{redeemScript, witnessScript, scriptPubKey}}
 */
export function createOutputScript2of3(pubkeys: Buffer[], scriptType: ScriptType2Of3): SpendableScript {
  if (pubkeys.length !== 3) {
    throw new Error(`must provide 3 pubkeys`);
  }
  pubkeys.forEach((key) => {
    if (key.length !== 33) {
      throw new Error(`Unexpected key length ${key.length}. Must use compressed keys.`);
    }
  });

  if (scriptType === 'p2tr') {
    // p2tr addresses use a combination of 2 of 2 multisig scripts distinct from
    // the 2 of 3 multisig used for other script types
    return createTaprootScript2of3(pubkeys as [Buffer, Buffer, Buffer]);
  }

  const script2of3 = bitcoinjs.payments.p2ms({ m: 2, pubkeys });
  assert(script2of3.output);

  let scriptPubKey: bitcoinjs.Payment;
  let redeemScript: bitcoinjs.Payment | undefined;
  let witnessScript: bitcoinjs.Payment | undefined;
  switch (scriptType) {
    case 'p2sh':
      redeemScript = script2of3;
      scriptPubKey = bitcoinjs.payments.p2sh({ redeem: script2of3 });
      break;
    case 'p2shP2wsh':
      witnessScript = script2of3;
      redeemScript = bitcoinjs.payments.p2wsh({ redeem: script2of3 });
      scriptPubKey = bitcoinjs.payments.p2sh({ redeem: redeemScript });
      break;
    case 'p2wsh':
      witnessScript = script2of3;
      scriptPubKey = bitcoinjs.payments.p2wsh({ redeem: witnessScript });
      break;
    default:
      throw new Error(`unknown multisig script type ${scriptType}`);
  }

  assert(scriptPubKey);
  assert(scriptPubKey.output);

  return {
    scriptPubKey: scriptPubKey.output,
    redeemScript: redeemScript?.output,
    witnessScript: witnessScript?.output,
  };
}

/**
 * Creates and returns a taproot output script using the user and bitgo keys for the aggregate
 * public key and a taptree containing a user+bitgo 2-of-2 script at the first depth level of the
 * tree and user+backup and bitgo+backup 2-of-2 scripts one level deeper.
 * @param pubkeys - a pubkey array containing the user key, backup key, and bitgo key in that order
 * @returns {{scriptPubKey}}
 */
<<<<<<< HEAD
export function createTaprootScript2of3([userKey, backupKey, bitGoKey]: [Buffer, Buffer, Buffer]): SpendableScript {
  [userKey, backupKey, bitGoKey].forEach((key) => {
    if (key.length !== 33 && key.length !== 32) {
      throw new Error(`Unexpected key length ${key.length}. Must use compressed keys.`);
    }
  });

=======
function createTaprootScript2of3([userKey, backupKey, bitGoKey]: [Buffer, Buffer, Buffer]): SpendableScript {
>>>>>>> 0d17e61b
  const userBitGoScript = bitcoinjs.script.compile([userKey, OP_CHECKSIGVERIFY, bitGoKey, OP_CHECKSIGVERIFY]);
  const userBackupScript = bitcoinjs.script.compile([userKey, OP_CHECKSIGVERIFY, backupKey, OP_CHECKSIGVERIFY]);
  const backupBitGoScript = bitcoinjs.script.compile([backupKey, OP_CHECKSIGVERIFY, bitGoKey, OP_CHECKSIGVERIFY]);

  assert(userBitGoScript);
  assert(userBackupScript);
  assert(backupBitGoScript);

  const { output } = bitcoinjs.payments.p2tr({
    pubkeys: [userKey, bitGoKey],
    scripts: [userBitGoScript, userBackupScript, backupBitGoScript],
    weights: [2, 1, 1],
  });

  assert(output);

  // TODO: return control blocks once they are returned from payments.p2tr()
  return {
    scriptPubKey: output,
  };
}<|MERGE_RESOLUTION|>--- conflicted
+++ resolved
@@ -80,17 +80,7 @@
  * @param pubkeys - a pubkey array containing the user key, backup key, and bitgo key in that order
  * @returns {{scriptPubKey}}
  */
-<<<<<<< HEAD
-export function createTaprootScript2of3([userKey, backupKey, bitGoKey]: [Buffer, Buffer, Buffer]): SpendableScript {
-  [userKey, backupKey, bitGoKey].forEach((key) => {
-    if (key.length !== 33 && key.length !== 32) {
-      throw new Error(`Unexpected key length ${key.length}. Must use compressed keys.`);
-    }
-  });
-
-=======
 function createTaprootScript2of3([userKey, backupKey, bitGoKey]: [Buffer, Buffer, Buffer]): SpendableScript {
->>>>>>> 0d17e61b
   const userBitGoScript = bitcoinjs.script.compile([userKey, OP_CHECKSIGVERIFY, bitGoKey, OP_CHECKSIGVERIFY]);
   const userBackupScript = bitcoinjs.script.compile([userKey, OP_CHECKSIGVERIFY, backupKey, OP_CHECKSIGVERIFY]);
   const backupBitGoScript = bitcoinjs.script.compile([backupKey, OP_CHECKSIGVERIFY, bitGoKey, OP_CHECKSIGVERIFY]);
