--- conflicted
+++ resolved
@@ -36,12 +36,7 @@
   "dependencies": {
     "@bitgo/blake2b": "^3.0.1",
     "@bitgo/bls": "^0.1.0",
-<<<<<<< HEAD
-    "@bitgo/statics": "^6.13.0-rc.5",
-    "@bitgo/utxo-lib": "^1.10.0-rc.9",
-=======
     "@bitgo/statics": "^6.12.0",
->>>>>>> 6ec5b5cd
     "@celo/contractkit": "^1.2.4",
     "@ethereumjs/common": "^2.3.0",
     "@ethereumjs/tx": "^3.2.0",
