{
  "name": "@bitgo/account-lib",
  "version": "2.18.0-rc.13",
  "description": "BitGo's account library functions",
  "main": "./dist/src/index.js",
  "types": "./dist/src/index.d.ts",
  "scripts": {
    "webpack-dev": "cross-env NODE_ENV=development webpack",
    "webpack-prod": "cross-env NODE_ENV=production webpack",
    "build": "npm run prepare",
    "clean": "rm -rf dist/*",
    "compile": "npm run webpack-prod",
    "compile-dev": "npm run webpack-dev",
    "compile-test": "npm run webpack-dev",
    "coverage": "npm run gen-coverage && npm run upload-coverage",
    "gen-protobuf": "pbjs -t static-module -w commonjs -o ./resources/trx/protobuf/tron.js ./resources/trx/protobuf/Discover.proto ./resources/trx/protobuf/Contract.proto ./resources/trx/protobuf/tron.proto",
    "gen-protobufts": "pbts -o ./resources/trx/protobuf/tron.d.ts ./resources/trx/protobuf/tron.js",
    "hedera-gen-protobuf": "pbjs -t static-module -w commonjs -o ./resources/hbar/protobuf/hedera.js ./resources/hbar/protobuf/Timestamp.proto ./resources/hbar/protobuf/BasicTypes.proto ./resources/hbar/protobuf/Duration.proto ./resources/hbar/protobuf/CryptoCreate.proto ./resources/hbar/protobuf/CryptoTransfer.proto ./resources/hbar/protobuf/TransactionBody.proto ./resources/hbar/protobuf/Transaction.proto ./resources/hbar/protobuf/TransactionContents.proto",
    "hedera-gen-protobufts": "pbts -o ./resources/hbar/protobuf/hedera.d.ts ./resources/hbar/protobuf/hedera.js",
    "lint": "eslint --quiet 'src/**/*.ts' 'test/**/*.ts'",
    "lint-fix": "eslint --fix 'src/**/*.ts' 'test/**/*.ts'",
    "prepublishOnly": "npm run compile",
    "prepare": "npm run gen-protobuf && npm run gen-protobufts &&  npm run hedera-gen-protobuf && npm run hedera-gen-protobufts && tsc && cp -r ./resources ./dist",
    "unit-test": "nyc -- mocha --opts test/mocha.opts \"test/unit/**/*.ts\"",
    "test": "npm run unit-test",
    "unprettied": "grep -R -L --include '*.ts' --include '*.js' --include '*.json' '@prettier' src test"
  },
  "repository": {
    "type": "git",
    "url": "https://github.com/BitGo/BitGoJS.git",
    "directory": "modules/account-lib"
  },
  "author": "",
  "license": "ISC",
  "engines": {
    "node": ">=14 <17"
  },
  "dependencies": {
    "@bitgo/blake2b": "^3.0.2-rc.0",
    "@bitgo/bls": "^0.1.0",
    "@bitgo/statics": "^6.16.0-rc.10",
    "@celo/contractkit": "^1.2.4",
    "@ethereumjs/common": "^2.4.0",
    "@ethereumjs/tx": "^3.3.0",
    "@hashgraph/sdk": "~2.3.0",
    "@polkadot/api": "^7.3.1",
<<<<<<< HEAD
    "@polkadot/keyring": "^8.0.5",
=======
>>>>>>> 476b4f89
    "@solana/web3.js": "^1.30.2",
    "@stablelib/hex": "^1.0.0",
    "@stablelib/sha384": "^1.0.0",
    "@stacks/transactions": "2.0.1",
    "@substrate/txwrapper-core": "1.5.1",
    "@substrate/txwrapper-polkadot": "1.5.1",
    "@taquito/local-forging": "6.3.5-beta.0",
    "@taquito/signer": "6.3.5-beta.0",
    "@types/lodash": "^4.14.151",
    "algosdk": "^1.12.0",
    "bignumber.js": "^9.0.0",
    "bip32": "^2.0.6",
    "bitcoinjs-lib": "npm:@bitgo/bitcoinjs-lib@6.1.0-rc.3",
    "bs58": "^4.0.1",
    "bs58check": "^2.1.2",
    "casper-js-sdk":"2.7.6",
    "create-hmac": "^1.1.7",
    "elliptic": "^6.5.2",
    "ethereumjs-abi": "^0.6.5",
    "ethereumjs-util": "6.2.1",
    "ethereumjs-utils-old": "npm:ethereumjs-util@5.2.0",
    "ethers": "^5.1.3",
    "hi-base32": "^0.5.1",
    "joi": "^17.4.0",
    "libsodium-wrappers": "^0.7.6",
    "libsodium-wrappers-sumo": "^0.7.9",
    "lodash": "^4.17.15",
    "long": "^4.0.0",
    "near-api-js": "^0.44.2",
    "protobufjs": "^6.8.9",
    "secp256k1": "4.0.2",
    "stellar-sdk": "^9.0.1",
    "tronweb": "^3.2.6",
    "tweetnacl": "^1.0.3"
  },
  "devDependencies": {
    "@types/bs58": "^4.0.1",
    "@types/elliptic": "^6.4.12",
    "@types/libsodium-wrappers": "^0.7.7",
    "@types/mocha": "^5.2.6",
    "@types/node": "^11.13.22",
    "@types/sinon": "^7.5.0",
    "cross-env": "^7.0.3",
    "crypto-browserify": "^3.12.0",
    "eslint-plugin-import": "^2.19.1",
    "eslint-plugin-jsdoc": "^33.0.0",
    "glob": "^7.1.3",
    "https-browserify": "^1.0.0",
    "lint-staged": "^8.1.4",
    "mocha": "^6.1.4",
    "mochawesome": "^4.1.0",
    "nyc": "^15.0.0",
    "process": "^0.11.10",
    "should": "^13.1.3",
    "sinon": "^7.5.0",
    "stream-http": "^3.2.0",
    "url": "^0.11.0",
    "webpack": "^5.66.0",
    "webpack-cli": "^4.9.1"
  },
  "nyc": {
    "extension": [
      ".ts"
    ],
    "include": [
      "src/**/*.ts"
    ]
  },
  "husky": {
    "hooks": {
      "pre-commit": "lint-staged"
    }
  },
  "lint-staged": {
    "*.{js,ts,tsx}": [
      "eslint --fix",
      "git add"
    ]
  },
  "publishConfig": {
    "access": "public"
  },
  "gitHead": "ef15427ab86ecf83431e8474bfff445cf5b2774b"
}<|MERGE_RESOLUTION|>--- conflicted
+++ resolved
@@ -44,10 +44,7 @@
     "@ethereumjs/tx": "^3.3.0",
     "@hashgraph/sdk": "~2.3.0",
     "@polkadot/api": "^7.3.1",
-<<<<<<< HEAD
     "@polkadot/keyring": "^8.0.5",
-=======
->>>>>>> 476b4f89
     "@solana/web3.js": "^1.30.2",
     "@stablelib/hex": "^1.0.0",
     "@stablelib/sha384": "^1.0.0",
