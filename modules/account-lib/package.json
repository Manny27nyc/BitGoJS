{
  "name": "@bitgo/account-lib",
  "version": "2.0.1-rc.1",
  "description": "BitGo's account library functions",
  "main": "./dist/src/index.js",
  "types": "./dist/src/index.d.ts",
  "scripts": {
    "webpack-dev": "webpack --progress --colors --env.dev",
    "webpack-test": "webpack --progress --colors --env.test",
    "webpack-prod": "webpack --progress --colors --env.prod",
    "build": "npm run prepare",
    "clean": "rm -rf dist/*",
    "compile": "npm run browserify && npm run webpack-prod",
    "compile-dev": "npm run browserify && npm run webpack-dev",
    "compile-test": "npm run browserify && npm run webpack-test",
    "coverage": "npm run gen-coverage && npm run upload-coverage",
    "gen-protobuf": "pbjs -t static-module -w commonjs -o ./resources/trx/protobuf/tron.js ./resources/trx/protobuf/Discover.proto ./resources/trx/protobuf/Contract.proto ./resources/trx/protobuf/tron.proto",
    "gen-protobufts": "pbts -o ./resources/trx/protobuf/tron.d.ts ./resources/trx/protobuf/tron.js",
    "hedera-gen-protobuf": "pbjs -t static-module -w commonjs -o ./resources/hbar/protobuf/hedera.js ./resources/hbar/protobuf/Timestamp.proto ./resources/hbar/protobuf/BasicTypes.proto ./resources/hbar/protobuf/Duration.proto ./resources/hbar/protobuf/CryptoCreate.proto ./resources/hbar/protobuf/CryptoTransfer.proto ./resources/hbar/protobuf/TransactionBody.proto ./resources/hbar/protobuf/Transaction.proto",
    "hedera-gen-protobufts": "pbts -o ./resources/hbar/protobuf/hedera.d.ts ./resources/hbar/protobuf/hedera.js",
    "lint": "eslint 'src/**/*.ts' && eslint 'test/**/*.ts' || true",
    "lint-fix": "eslint 'src/**/*.ts' --fix && eslint 'test/**/*.ts' --fix || true",
    "prepublishOnly": "npm run compile",
    "prepare": "npm run gen-protobuf && npm run gen-protobufts &&  npm run hedera-gen-protobuf && npm run hedera-gen-protobufts && tsc && cp -r ./resources ./dist",
    "browserify": "mkdir -p ./dist/browserify && browserify ./dist/src/index.js -s bitgo-account-lib -o ./dist/browserify/bitgo-account-lib.browserify.js",
    "unit-test": "nyc -- mocha --opts test/mocha.opts \"test/unit/**/*.ts\"",
    "test": "npm run unit-test"
  },
  "repository": {
    "type": "git",
    "url": "https://github.com/BitGo/bitgo-account-lib.git"
  },
  "author": "",
  "license": "ISC",
  "dependencies": {
<<<<<<< HEAD
    "@bitgo/statics": "^5.0.0",
=======
    "@bitgo/statics": "^5.0.0-rc.2",
>>>>>>> bc7a1de2
    "@bitgo/utxo-lib": "^1.7.1",
    "@celo/contractkit": "0.4.9",
    "@hashgraph/sdk": "^1.2.1",
    "@stablelib/hex": "^1.0.0",
    "@taquito/local-forging": "^6.0.3-beta.0",
    "@taquito/signer": "^6.0.3-beta.0",
    "@types/lodash": "^4.14.151",
    "bignumber.js": "^9.0.0",
    "blake2b": "git+https://github.com/BitGo/blake2b.git#6268e6dd678661e0acc4359e9171b97eb1ebf8ac",
    "bs58check": "^2.1.2",
    "elliptic": "^6.5.2",
    "ethereumjs-abi": "0.6.0",
    "ethereumjs-tx": "2.1.2",
    "ethereumjs-util": "5.2.0",
    "libsodium-wrappers": "^0.7.6",
    "lodash": "^4.17.15",
    "protobufjs": "^6.8.9",
    "tronweb": "^2.7.2",
    "tweetnacl": "^1.0.3"
  },
  "devDependencies": {
    "@types/elliptic": "^6.4.12",
    "@types/libsodium-wrappers": "^0.7.7",
    "@types/mocha": "^5.2.6",
    "@types/node": "^11.13.22",
    "@types/sinon": "^7.5.0",
    "@typescript-eslint/eslint-plugin": "^2.24.0",
    "@typescript-eslint/parser": "^2.24.0",
    "awesome-typescript-loader": "^5.2.1",
    "browserify": "^16.2.3",
    "eslint": "^6.7.2",
    "eslint-config-prettier": "^6.7.0",
    "eslint-plugin-import": "^2.19.1",
    "eslint-plugin-jsdoc": "^21.0.0",
    "eslint-plugin-prettier": "^3.1.1",
    "glob": "^7.1.3",
    "husky": "^1.3.1",
    "lint-staged": "^8.1.4",
    "mocha": "^6.1.4",
    "mochawesome": "^4.1.0",
    "nyc": "^15.0.0",
    "prettier": "^1.19.1",
    "should": "^13.1.3",
    "sinon": "^7.5.0",
    "terser-webpack-plugin": "^1.2.3",
    "ts-node": "^8.3.0",
    "typescript": "~3.5.3",
    "webpack": "^4.29.6",
    "webpack-cli": "^3.2.3"
  },
  "nyc": {
    "extension": [
      ".ts"
    ],
    "include": [
      "src/**/*.ts"
    ]
  },
  "husky": {
    "hooks": {
      "pre-commit": "lint-staged"
    }
  },
  "lint-staged": {
    "*.{js,ts,tsx}": [
      "eslint --fix",
      "git add"
    ]
  },
  "gitHead": "3161f5c3cd8ccbd89eca4a12d3970bacbf184259"
}<|MERGE_RESOLUTION|>--- conflicted
+++ resolved
@@ -33,11 +33,7 @@
   "author": "",
   "license": "ISC",
   "dependencies": {
-<<<<<<< HEAD
-    "@bitgo/statics": "^5.0.0",
-=======
     "@bitgo/statics": "^5.0.0-rc.2",
->>>>>>> bc7a1de2
     "@bitgo/utxo-lib": "^1.7.1",
     "@celo/contractkit": "0.4.9",
     "@hashgraph/sdk": "^1.2.1",
